/*
 * Copyright (c) 2008-2011 Atheros Communications Inc.
 *
 * Permission to use, copy, modify, and/or distribute this software for any
 * purpose with or without fee is hereby granted, provided that the above
 * copyright notice and this permission notice appear in all copies.
 *
 * THE SOFTWARE IS PROVIDED "AS IS" AND THE AUTHOR DISCLAIMS ALL WARRANTIES
 * WITH REGARD TO THIS SOFTWARE INCLUDING ALL IMPLIED WARRANTIES OF
 * MERCHANTABILITY AND FITNESS. IN NO EVENT SHALL THE AUTHOR BE LIABLE FOR
 * ANY SPECIAL, DIRECT, INDIRECT, OR CONSEQUENTIAL DAMAGES OR ANY DAMAGES
 * WHATSOEVER RESULTING FROM LOSS OF USE, DATA OR PROFITS, WHETHER IN AN
 * ACTION OF CONTRACT, NEGLIGENCE OR OTHER TORTIOUS ACTION, ARISING OUT OF
 * OR IN CONNECTION WITH THE USE OR PERFORMANCE OF THIS SOFTWARE.
 */

#include <linux/dma-mapping.h>
#include "ath9k.h"
#include "ar9003_mac.h"

#define BITS_PER_BYTE           8
#define OFDM_PLCP_BITS          22
#define HT_RC_2_STREAMS(_rc)    ((((_rc) & 0x78) >> 3) + 1)
#define L_STF                   8
#define L_LTF                   8
#define L_SIG                   4
#define HT_SIG                  8
#define HT_STF                  4
#define HT_LTF(_ns)             (4 * (_ns))
#define SYMBOL_TIME(_ns)        ((_ns) << 2) /* ns * 4 us */
#define SYMBOL_TIME_HALFGI(_ns) (((_ns) * 18 + 4) / 5)  /* ns * 3.6 us */
#define TIME_SYMBOLS(t)         ((t) >> 2)
#define TIME_SYMBOLS_HALFGI(t)  (((t) * 5 - 4) / 18)
#define NUM_SYMBOLS_PER_USEC(_usec) (_usec >> 2)
#define NUM_SYMBOLS_PER_USEC_HALFGI(_usec) (((_usec*5)-4)/18)


static u16 bits_per_symbol[][2] = {
	/* 20MHz 40MHz */
	{    26,   54 },     /*  0: BPSK */
	{    52,  108 },     /*  1: QPSK 1/2 */
	{    78,  162 },     /*  2: QPSK 3/4 */
	{   104,  216 },     /*  3: 16-QAM 1/2 */
	{   156,  324 },     /*  4: 16-QAM 3/4 */
	{   208,  432 },     /*  5: 64-QAM 2/3 */
	{   234,  486 },     /*  6: 64-QAM 3/4 */
	{   260,  540 },     /*  7: 64-QAM 5/6 */
};

#define IS_HT_RATE(_rate)     ((_rate) & 0x80)

static void ath_tx_send_normal(struct ath_softc *sc, struct ath_txq *txq,
			       struct ath_atx_tid *tid, struct sk_buff *skb);
static void ath_tx_complete(struct ath_softc *sc, struct sk_buff *skb,
			    int tx_flags, struct ath_txq *txq);
static void ath_tx_complete_buf(struct ath_softc *sc, struct ath_buf *bf,
				struct ath_txq *txq, struct list_head *bf_q,
				struct ath_tx_status *ts, int txok);
static void ath_tx_txqaddbuf(struct ath_softc *sc, struct ath_txq *txq,
			     struct list_head *head, bool internal);
static void ath_tx_rc_status(struct ath_softc *sc, struct ath_buf *bf,
			     struct ath_tx_status *ts, int nframes, int nbad,
			     int txok);
static void ath_tx_update_baw(struct ath_softc *sc, struct ath_atx_tid *tid,
			      int seqno);
static struct ath_buf *ath_tx_setup_buffer(struct ath_softc *sc,
					   struct ath_txq *txq,
					   struct ath_atx_tid *tid,
					   struct sk_buff *skb);

enum {
	MCS_HT20,
	MCS_HT20_SGI,
	MCS_HT40,
	MCS_HT40_SGI,
};

/*********************/
/* Aggregation logic */
/*********************/

void ath_txq_lock(struct ath_softc *sc, struct ath_txq *txq)
	__acquires(&txq->axq_lock)
{
	spin_lock_bh(&txq->axq_lock);
}

void ath_txq_unlock(struct ath_softc *sc, struct ath_txq *txq)
	__releases(&txq->axq_lock)
{
	spin_unlock_bh(&txq->axq_lock);
}

void ath_txq_unlock_complete(struct ath_softc *sc, struct ath_txq *txq)
	__releases(&txq->axq_lock)
{
	struct sk_buff_head q;
	struct sk_buff *skb;

	__skb_queue_head_init(&q);
	skb_queue_splice_init(&txq->complete_q, &q);
	spin_unlock_bh(&txq->axq_lock);

	while ((skb = __skb_dequeue(&q)))
		ieee80211_tx_status(sc->hw, skb);
}

static void ath_tx_queue_tid(struct ath_txq *txq, struct ath_atx_tid *tid)
{
	struct ath_atx_ac *ac = tid->ac;

	if (tid->paused)
		return;

	if (tid->sched)
		return;

	tid->sched = true;
	list_add_tail(&tid->list, &ac->tid_q);

	if (ac->sched)
		return;

	ac->sched = true;
	list_add_tail(&ac->list, &txq->axq_acq);
}

static struct ath_frame_info *get_frame_info(struct sk_buff *skb)
{
	struct ieee80211_tx_info *tx_info = IEEE80211_SKB_CB(skb);
	BUILD_BUG_ON(sizeof(struct ath_frame_info) >
		     sizeof(tx_info->rate_driver_data));
	return (struct ath_frame_info *) &tx_info->rate_driver_data[0];
}

static void ath_send_bar(struct ath_atx_tid *tid, u16 seqno)
{
	ieee80211_send_bar(tid->an->vif, tid->an->sta->addr, tid->tidno,
			   seqno << IEEE80211_SEQ_SEQ_SHIFT);
}

static void ath_set_rates(struct ieee80211_vif *vif, struct ieee80211_sta *sta,
			  struct ath_buf *bf)
{
	ieee80211_get_tx_rates(vif, sta, bf->bf_mpdu, bf->rates,
			       ARRAY_SIZE(bf->rates));
}

static void ath_tx_clear_tid(struct ath_softc *sc, struct ath_atx_tid *tid)
{
	tid->state &= ~AGGR_ADDBA_COMPLETE;
	tid->state &= ~AGGR_CLEANUP;
	if (!tid->stop_cb)
		return;

	ieee80211_start_tx_ba_cb_irqsafe(tid->an->vif, tid->an->sta->addr,
					 tid->tidno);
	tid->stop_cb = false;
}

static void ath_tx_flush_tid(struct ath_softc *sc, struct ath_atx_tid *tid,
			     bool flush_packets)
{
	struct ath_txq *txq = tid->ac->txq;
	struct sk_buff *skb;
	struct ath_buf *bf;
	struct list_head bf_head;
	struct ath_tx_status ts;
	struct ath_frame_info *fi;
	bool sendbar = false;

	INIT_LIST_HEAD(&bf_head);

	memset(&ts, 0, sizeof(ts));

	while ((skb = __skb_dequeue(&tid->buf_q))) {
		fi = get_frame_info(skb);
		bf = fi->bf;
		if (!bf && !flush_packets)
			bf = ath_tx_setup_buffer(sc, txq, tid, skb);

		if (!bf) {
			ieee80211_free_txskb(sc->hw, skb);
			continue;
		}

		if (fi->retries || flush_packets) {
			list_add_tail(&bf->list, &bf_head);
			ath_tx_update_baw(sc, tid, bf->bf_state.seqno);
			ath_tx_complete_buf(sc, bf, txq, &bf_head, &ts, 0);
			sendbar = true;
		} else {
			ath_set_rates(tid->an->vif, tid->an->sta, bf);
			ath_tx_send_normal(sc, txq, NULL, skb);
		}
	}

<<<<<<< HEAD
	if (tid->baw_head == tid->baw_tail)
		ath_tx_clear_tid(sc, tid);

	if (sendbar && !flush_packets) {
=======
	if (sendbar) {
>>>>>>> 45853507
		ath_txq_unlock(sc, txq);
		ath_send_bar(tid, tid->seq_start);
		ath_txq_lock(sc, txq);
	}
}

static void ath_tx_update_baw(struct ath_softc *sc, struct ath_atx_tid *tid,
			      int seqno)
{
	int index, cindex;

	index  = ATH_BA_INDEX(tid->seq_start, seqno);
	cindex = (tid->baw_head + index) & (ATH_TID_MAX_BUFS - 1);

	__clear_bit(cindex, tid->tx_buf);

	while (tid->baw_head != tid->baw_tail && !test_bit(tid->baw_head, tid->tx_buf)) {
		INCR(tid->seq_start, IEEE80211_SEQ_MAX);
		INCR(tid->baw_head, ATH_TID_MAX_BUFS);
		if (tid->bar_index >= 0)
			tid->bar_index--;
	}
}

static void ath_tx_addto_baw(struct ath_softc *sc, struct ath_atx_tid *tid,
			     u16 seqno)
{
	int index, cindex;

	index  = ATH_BA_INDEX(tid->seq_start, seqno);
	cindex = (tid->baw_head + index) & (ATH_TID_MAX_BUFS - 1);
	__set_bit(cindex, tid->tx_buf);

	if (index >= ((tid->baw_tail - tid->baw_head) &
		(ATH_TID_MAX_BUFS - 1))) {
		tid->baw_tail = cindex;
		INCR(tid->baw_tail, ATH_TID_MAX_BUFS);
	}
}

/*
 * TODO: For frame(s) that are in the retry state, we will reuse the
 * sequence number(s) without setting the retry bit. The
 * alternative is to give up on these and BAR the receiver's window
 * forward.
 */
static void ath_tid_drain(struct ath_softc *sc, struct ath_txq *txq,
			  struct ath_atx_tid *tid)

{
	struct sk_buff *skb;
	struct ath_buf *bf;
	struct list_head bf_head;
	struct ath_tx_status ts;
	struct ath_frame_info *fi;

	memset(&ts, 0, sizeof(ts));
	INIT_LIST_HEAD(&bf_head);

	while ((skb = __skb_dequeue(&tid->buf_q))) {
		fi = get_frame_info(skb);
		bf = fi->bf;

		if (!bf) {
			ath_tx_complete(sc, skb, ATH_TX_ERROR, txq);
			continue;
		}

		list_add_tail(&bf->list, &bf_head);

		ath_tx_update_baw(sc, tid, bf->bf_state.seqno);
		ath_tx_complete_buf(sc, bf, txq, &bf_head, &ts, 0);
	}

	tid->seq_next = tid->seq_start;
	tid->baw_tail = tid->baw_head;
	tid->bar_index = -1;
}

static void ath_tx_set_retry(struct ath_softc *sc, struct ath_txq *txq,
			     struct sk_buff *skb, int count)
{
	struct ath_frame_info *fi = get_frame_info(skb);
	struct ath_buf *bf = fi->bf;
	struct ieee80211_hdr *hdr;
	int prev = fi->retries;

	TX_STAT_INC(txq->axq_qnum, a_retries);
	fi->retries += count;

	if (prev > 0)
		return;

	hdr = (struct ieee80211_hdr *)skb->data;
	hdr->frame_control |= cpu_to_le16(IEEE80211_FCTL_RETRY);
	dma_sync_single_for_device(sc->dev, bf->bf_buf_addr,
		sizeof(*hdr), DMA_TO_DEVICE);
}

static struct ath_buf *ath_tx_get_buffer(struct ath_softc *sc)
{
	struct ath_buf *bf = NULL;

	spin_lock_bh(&sc->tx.txbuflock);

	if (unlikely(list_empty(&sc->tx.txbuf))) {
		spin_unlock_bh(&sc->tx.txbuflock);
		return NULL;
	}

	bf = list_first_entry(&sc->tx.txbuf, struct ath_buf, list);
	list_del(&bf->list);

	spin_unlock_bh(&sc->tx.txbuflock);

	return bf;
}

static void ath_tx_return_buffer(struct ath_softc *sc, struct ath_buf *bf)
{
	spin_lock_bh(&sc->tx.txbuflock);
	list_add_tail(&bf->list, &sc->tx.txbuf);
	spin_unlock_bh(&sc->tx.txbuflock);
}

static struct ath_buf* ath_clone_txbuf(struct ath_softc *sc, struct ath_buf *bf)
{
	struct ath_buf *tbf;

	tbf = ath_tx_get_buffer(sc);
	if (WARN_ON(!tbf))
		return NULL;

	ATH_TXBUF_RESET(tbf);

	tbf->bf_mpdu = bf->bf_mpdu;
	tbf->bf_buf_addr = bf->bf_buf_addr;
	memcpy(tbf->bf_desc, bf->bf_desc, sc->sc_ah->caps.tx_desc_len);
	tbf->bf_state = bf->bf_state;

	return tbf;
}

static void ath_tx_count_frames(struct ath_softc *sc, struct ath_buf *bf,
			        struct ath_tx_status *ts, int txok,
			        int *nframes, int *nbad)
{
	struct ath_frame_info *fi;
	u16 seq_st = 0;
	u32 ba[WME_BA_BMP_SIZE >> 5];
	int ba_index;
	int isaggr = 0;

	*nbad = 0;
	*nframes = 0;

	isaggr = bf_isaggr(bf);
	if (isaggr) {
		seq_st = ts->ts_seqnum;
		memcpy(ba, &ts->ba_low, WME_BA_BMP_SIZE >> 3);
	}

	while (bf) {
		fi = get_frame_info(bf->bf_mpdu);
		ba_index = ATH_BA_INDEX(seq_st, bf->bf_state.seqno);

		(*nframes)++;
		if (!txok || (isaggr && !ATH_BA_ISSET(ba, ba_index)))
			(*nbad)++;

		bf = bf->bf_next;
	}
}


static void ath_tx_complete_aggr(struct ath_softc *sc, struct ath_txq *txq,
				 struct ath_buf *bf, struct list_head *bf_q,
				 struct ath_tx_status *ts, int txok)
{
	struct ath_node *an = NULL;
	struct sk_buff *skb;
	struct ieee80211_sta *sta;
	struct ieee80211_hw *hw = sc->hw;
	struct ieee80211_hdr *hdr;
	struct ieee80211_tx_info *tx_info;
	struct ath_atx_tid *tid = NULL;
	struct ath_buf *bf_next, *bf_last = bf->bf_lastbf;
	struct list_head bf_head;
	struct sk_buff_head bf_pending;
	u16 seq_st = 0, acked_cnt = 0, txfail_cnt = 0, seq_first;
	u32 ba[WME_BA_BMP_SIZE >> 5];
	int isaggr, txfail, txpending, sendbar = 0, needreset = 0, nbad = 0;
	bool rc_update = true, isba;
	struct ieee80211_tx_rate rates[4];
	struct ath_frame_info *fi;
	int nframes;
	u8 tidno;
	bool flush = !!(ts->ts_status & ATH9K_TX_FLUSH);
	int i, retries;
	int bar_index = -1;

	skb = bf->bf_mpdu;
	hdr = (struct ieee80211_hdr *)skb->data;

	tx_info = IEEE80211_SKB_CB(skb);

	memcpy(rates, bf->rates, sizeof(rates));

	retries = ts->ts_longretry + 1;
	for (i = 0; i < ts->ts_rateindex; i++)
		retries += rates[i].count;

	rcu_read_lock();

	sta = ieee80211_find_sta_by_ifaddr(hw, hdr->addr1, hdr->addr2);
	if (!sta) {
		rcu_read_unlock();

		INIT_LIST_HEAD(&bf_head);
		while (bf) {
			bf_next = bf->bf_next;

			if (!bf->bf_stale || bf_next != NULL)
				list_move_tail(&bf->list, &bf_head);

			ath_tx_complete_buf(sc, bf, txq, &bf_head, ts, 0);

			bf = bf_next;
		}
		return;
	}

	an = (struct ath_node *)sta->drv_priv;
	tidno = ieee80211_get_qos_ctl(hdr)[0] & IEEE80211_QOS_CTL_TID_MASK;
	tid = ATH_AN_2_TID(an, tidno);
	seq_first = tid->seq_start;
	isba = ts->ts_flags & ATH9K_TX_BA;

	/*
	 * The hardware occasionally sends a tx status for the wrong TID.
	 * In this case, the BA status cannot be considered valid and all
	 * subframes need to be retransmitted
	 *
	 * Only BlockAcks have a TID and therefore normal Acks cannot be
	 * checked
	 */
	if (isba && tidno != ts->tid)
		txok = false;

	isaggr = bf_isaggr(bf);
	memset(ba, 0, WME_BA_BMP_SIZE >> 3);

	if (isaggr && txok) {
		if (ts->ts_flags & ATH9K_TX_BA) {
			seq_st = ts->ts_seqnum;
			memcpy(ba, &ts->ba_low, WME_BA_BMP_SIZE >> 3);
		} else {
			/*
			 * AR5416 can become deaf/mute when BA
			 * issue happens. Chip needs to be reset.
			 * But AP code may have sychronization issues
			 * when perform internal reset in this routine.
			 * Only enable reset in STA mode for now.
			 */
			if (sc->sc_ah->opmode == NL80211_IFTYPE_STATION)
				needreset = 1;
		}
	}

	__skb_queue_head_init(&bf_pending);

	ath_tx_count_frames(sc, bf, ts, txok, &nframes, &nbad);
	while (bf) {
		u16 seqno = bf->bf_state.seqno;

		txfail = txpending = sendbar = 0;
		bf_next = bf->bf_next;

		skb = bf->bf_mpdu;
		tx_info = IEEE80211_SKB_CB(skb);
		fi = get_frame_info(skb);

		if (!BAW_WITHIN(tid->seq_start, tid->baw_size, seqno)) {
			/*
			 * Outside of the current BlockAck window,
			 * maybe part of a previous session
			 */
			txfail = 1;
		} else if (ATH_BA_ISSET(ba, ATH_BA_INDEX(seq_st, seqno))) {
			/* transmit completion, subframe is
			 * acked by block ack */
			acked_cnt++;
		} else if (!isaggr && txok) {
			/* transmit completion */
			acked_cnt++;
		} else if (flush) {
			txpending = 1;
		} else if (fi->retries < ATH_MAX_SW_RETRIES) {
			if (txok || !an->sleeping)
				ath_tx_set_retry(sc, txq, bf->bf_mpdu,
						 retries);

			txpending = 1;
		} else {
			txfail = 1;
			txfail_cnt++;
			bar_index = max_t(int, bar_index,
				ATH_BA_INDEX(seq_first, seqno));
		}

		/*
		 * Make sure the last desc is reclaimed if it
		 * not a holding desc.
		 */
		INIT_LIST_HEAD(&bf_head);
		if (bf_next != NULL || !bf_last->bf_stale)
			list_move_tail(&bf->list, &bf_head);

		if (!txpending) {
			/*
			 * complete the acked-ones/xretried ones; update
			 * block-ack window
			 */
			ath_tx_update_baw(sc, tid, seqno);

			if (rc_update && (acked_cnt == 1 || txfail_cnt == 1)) {
				memcpy(tx_info->control.rates, rates, sizeof(rates));
				ath_tx_rc_status(sc, bf, ts, nframes, nbad, txok);
				rc_update = false;
			}

			ath_tx_complete_buf(sc, bf, txq, &bf_head, ts,
				!txfail);
		} else {
			/* retry the un-acked ones */
			if (bf->bf_next == NULL && bf_last->bf_stale) {
				struct ath_buf *tbf;

				tbf = ath_clone_txbuf(sc, bf_last);
				/*
				 * Update tx baw and complete the
				 * frame with failed status if we
				 * run out of tx buf.
				 */
				if (!tbf) {
					ath_tx_update_baw(sc, tid, seqno);

					ath_tx_complete_buf(sc, bf, txq,
							    &bf_head, ts, 0);
					bar_index = max_t(int, bar_index,
						ATH_BA_INDEX(seq_first, seqno));
					break;
				}

				fi->bf = tbf;
			}

			/*
			 * Put this buffer to the temporary pending
			 * queue to retain ordering
			 */
			__skb_queue_tail(&bf_pending, skb);
		}

		bf = bf_next;
	}

	/* prepend un-acked frames to the beginning of the pending frame queue */
	if (!skb_queue_empty(&bf_pending)) {
		if (an->sleeping)
			ieee80211_sta_set_buffered(sta, tid->tidno, true);

		skb_queue_splice(&bf_pending, &tid->buf_q);
		if (!an->sleeping) {
			ath_tx_queue_tid(txq, tid);

			if (ts->ts_status & (ATH9K_TXERR_FILT | ATH9K_TXERR_XRETRY))
				tid->ac->clear_ps_filter = true;
		}
	}

	if (bar_index >= 0) {
		u16 bar_seq = ATH_BA_INDEX2SEQ(seq_first, bar_index);

		if (BAW_WITHIN(tid->seq_start, tid->baw_size, bar_seq))
			tid->bar_index = ATH_BA_INDEX(tid->seq_start, bar_seq);

		ath_txq_unlock(sc, txq);
		ath_send_bar(tid, ATH_BA_INDEX2SEQ(seq_first, bar_index + 1));
		ath_txq_lock(sc, txq);
	}

<<<<<<< HEAD
	if (tid->state & AGGR_CLEANUP)
		ath_tx_flush_tid(sc, tid, false);

=======
>>>>>>> 45853507
	rcu_read_unlock();

	if (needreset)
		ath9k_queue_reset(sc, RESET_TYPE_TX_ERROR);
}

static bool bf_is_ampdu_not_probing(struct ath_buf *bf)
{
    struct ieee80211_tx_info *info = IEEE80211_SKB_CB(bf->bf_mpdu);
    return bf_isampdu(bf) && !(info->flags & IEEE80211_TX_CTL_RATE_CTRL_PROBE);
}

static void ath_tx_process_buffer(struct ath_softc *sc, struct ath_txq *txq,
				  struct ath_tx_status *ts, struct ath_buf *bf,
				  struct list_head *bf_head)
{
	struct ieee80211_tx_info *info;
	bool txok, flush;

	txok = !(ts->ts_status & ATH9K_TXERR_MASK);
	flush = !!(ts->ts_status & ATH9K_TX_FLUSH);
	txq->axq_tx_inprogress = false;

	txq->axq_depth--;
	if (bf_is_ampdu_not_probing(bf))
		txq->axq_ampdu_depth--;

	if (!bf_isampdu(bf)) {
		if (!flush) {
			info = IEEE80211_SKB_CB(bf->bf_mpdu);
			memcpy(info->control.rates, bf->rates,
			       sizeof(info->control.rates));
			ath_tx_rc_status(sc, bf, ts, 1, txok ? 0 : 1, txok);
		}
		ath_tx_complete_buf(sc, bf, txq, bf_head, ts, txok);
	} else
		ath_tx_complete_aggr(sc, txq, bf, bf_head, ts, txok);

	if ((sc->sc_ah->caps.hw_caps & ATH9K_HW_CAP_HT) && !flush)
		ath_txq_schedule(sc, txq);
}

static bool ath_lookup_legacy(struct ath_buf *bf)
{
	struct sk_buff *skb;
	struct ieee80211_tx_info *tx_info;
	struct ieee80211_tx_rate *rates;
	int i;

	skb = bf->bf_mpdu;
	tx_info = IEEE80211_SKB_CB(skb);
	rates = tx_info->control.rates;

	for (i = 0; i < 4; i++) {
		if (!rates[i].count || rates[i].idx < 0)
			break;

		if (!(rates[i].flags & IEEE80211_TX_RC_MCS))
			return true;
	}

	return false;
}

static u32 ath_lookup_rate(struct ath_softc *sc, struct ath_buf *bf,
			   struct ath_atx_tid *tid)
{
	struct sk_buff *skb;
	struct ieee80211_tx_info *tx_info;
	struct ieee80211_tx_rate *rates;
	u32 max_4ms_framelen, frmlen;
	u16 aggr_limit, bt_aggr_limit, legacy = 0;
	int q = tid->ac->txq->mac80211_qnum;
	int i;

	skb = bf->bf_mpdu;
	tx_info = IEEE80211_SKB_CB(skb);
	rates = bf->rates;

	/*
	 * Find the lowest frame length among the rate series that will have a
	 * 4ms (or TXOP limited) transmit duration.
	 */
	max_4ms_framelen = ATH_AMPDU_LIMIT_MAX;

	for (i = 0; i < 4; i++) {
		int modeidx;

		if (!rates[i].count)
			continue;

		if (!(rates[i].flags & IEEE80211_TX_RC_MCS)) {
			legacy = 1;
			break;
		}

		if (rates[i].flags & IEEE80211_TX_RC_40_MHZ_WIDTH)
			modeidx = MCS_HT40;
		else
			modeidx = MCS_HT20;

		if (rates[i].flags & IEEE80211_TX_RC_SHORT_GI)
			modeidx++;

		frmlen = sc->tx.max_aggr_framelen[q][modeidx][rates[i].idx];
		max_4ms_framelen = min(max_4ms_framelen, frmlen);
	}

	/*
	 * limit aggregate size by the minimum rate if rate selected is
	 * not a probe rate, if rate selected is a probe rate then
	 * avoid aggregation of this packet.
	 */
	if (tx_info->flags & IEEE80211_TX_CTL_RATE_CTRL_PROBE || legacy)
		return 0;

	aggr_limit = min(max_4ms_framelen, (u32)ATH_AMPDU_LIMIT_MAX);

	/*
	 * Override the default aggregation limit for BTCOEX.
	 */
	bt_aggr_limit = ath9k_btcoex_aggr_limit(sc, max_4ms_framelen);
	if (bt_aggr_limit)
		aggr_limit = bt_aggr_limit;

	/*
	 * h/w can accept aggregates up to 16 bit lengths (65535).
	 * The IE, however can hold up to 65536, which shows up here
	 * as zero. Ignore 65536 since we  are constrained by hw.
	 */
	if (tid->an->maxampdu)
		aggr_limit = min(aggr_limit, tid->an->maxampdu);

	return aggr_limit;
}

/*
 * Returns the number of delimiters to be added to
 * meet the minimum required mpdudensity.
 */
static int ath_compute_num_delims(struct ath_softc *sc, struct ath_atx_tid *tid,
				  struct ath_buf *bf, u16 frmlen,
				  bool first_subfrm)
{
#define FIRST_DESC_NDELIMS 60
	u32 nsymbits, nsymbols;
	u16 minlen;
	u8 flags, rix;
	int width, streams, half_gi, ndelim, mindelim;
	struct ath_frame_info *fi = get_frame_info(bf->bf_mpdu);

	/* Select standard number of delimiters based on frame length alone */
	ndelim = ATH_AGGR_GET_NDELIM(frmlen);

	/*
	 * If encryption enabled, hardware requires some more padding between
	 * subframes.
	 * TODO - this could be improved to be dependent on the rate.
	 *      The hardware can keep up at lower rates, but not higher rates
	 */
	if ((fi->keyix != ATH9K_TXKEYIX_INVALID) &&
	    !(sc->sc_ah->caps.hw_caps & ATH9K_HW_CAP_EDMA))
		ndelim += ATH_AGGR_ENCRYPTDELIM;

	/*
	 * Add delimiter when using RTS/CTS with aggregation
	 * and non enterprise AR9003 card
	 */
	if (first_subfrm && !AR_SREV_9580_10_OR_LATER(sc->sc_ah) &&
	    (sc->sc_ah->ent_mode & AR_ENT_OTP_MIN_PKT_SIZE_DISABLE))
		ndelim = max(ndelim, FIRST_DESC_NDELIMS);

	/*
	 * Convert desired mpdu density from microeconds to bytes based
	 * on highest rate in rate series (i.e. first rate) to determine
	 * required minimum length for subframe. Take into account
	 * whether high rate is 20 or 40Mhz and half or full GI.
	 *
	 * If there is no mpdu density restriction, no further calculation
	 * is needed.
	 */

	if (tid->an->mpdudensity == 0)
		return ndelim;

	rix = bf->rates[0].idx;
	flags = bf->rates[0].flags;
	width = (flags & IEEE80211_TX_RC_40_MHZ_WIDTH) ? 1 : 0;
	half_gi = (flags & IEEE80211_TX_RC_SHORT_GI) ? 1 : 0;

	if (half_gi)
		nsymbols = NUM_SYMBOLS_PER_USEC_HALFGI(tid->an->mpdudensity);
	else
		nsymbols = NUM_SYMBOLS_PER_USEC(tid->an->mpdudensity);

	if (nsymbols == 0)
		nsymbols = 1;

	streams = HT_RC_2_STREAMS(rix);
	nsymbits = bits_per_symbol[rix % 8][width] * streams;
	minlen = (nsymbols * nsymbits) / BITS_PER_BYTE;

	if (frmlen < minlen) {
		mindelim = (minlen - frmlen) / ATH_AGGR_DELIM_SZ;
		ndelim = max(mindelim, ndelim);
	}

	return ndelim;
}

static enum ATH_AGGR_STATUS ath_tx_form_aggr(struct ath_softc *sc,
					     struct ath_txq *txq,
					     struct ath_atx_tid *tid,
					     struct list_head *bf_q,
					     int *aggr_len)
{
#define PADBYTES(_len) ((4 - ((_len) % 4)) % 4)
	struct ath_buf *bf, *bf_first = NULL, *bf_prev = NULL;
	int rl = 0, nframes = 0, ndelim, prev_al = 0;
	u16 aggr_limit = 0, al = 0, bpad = 0,
		al_delta, h_baw = tid->baw_size / 2;
	enum ATH_AGGR_STATUS status = ATH_AGGR_DONE;
	struct ieee80211_tx_info *tx_info;
	struct ath_frame_info *fi;
	struct sk_buff *skb;
	u16 seqno;

	do {
		skb = skb_peek(&tid->buf_q);
		fi = get_frame_info(skb);
		bf = fi->bf;
		if (!fi->bf)
			bf = ath_tx_setup_buffer(sc, txq, tid, skb);

		if (!bf) {
			__skb_unlink(skb, &tid->buf_q);
			ieee80211_free_txskb(sc->hw, skb);
			continue;
		}

		bf->bf_state.bf_type = BUF_AMPDU | BUF_AGGR;
		seqno = bf->bf_state.seqno;

		/* do not step over block-ack window */
		if (!BAW_WITHIN(tid->seq_start, tid->baw_size, seqno)) {
			status = ATH_AGGR_BAW_CLOSED;
			break;
		}

		if (tid->bar_index > ATH_BA_INDEX(tid->seq_start, seqno)) {
			struct ath_tx_status ts = {};
			struct list_head bf_head;

			INIT_LIST_HEAD(&bf_head);
			list_add(&bf->list, &bf_head);
			__skb_unlink(skb, &tid->buf_q);
			ath_tx_update_baw(sc, tid, seqno);
			ath_tx_complete_buf(sc, bf, txq, &bf_head, &ts, 0);
			continue;
		}

		if (!bf_first)
			bf_first = bf;

		if (!rl) {
			ath_set_rates(tid->an->vif, tid->an->sta, bf);
			aggr_limit = ath_lookup_rate(sc, bf, tid);
			rl = 1;
		}

		/* do not exceed aggregation limit */
		al_delta = ATH_AGGR_DELIM_SZ + fi->framelen;

		if (nframes &&
		    ((aggr_limit < (al + bpad + al_delta + prev_al)) ||
		     ath_lookup_legacy(bf))) {
			status = ATH_AGGR_LIMITED;
			break;
		}

		tx_info = IEEE80211_SKB_CB(bf->bf_mpdu);
		if (nframes && (tx_info->flags & IEEE80211_TX_CTL_RATE_CTRL_PROBE))
			break;

		/* do not exceed subframe limit */
		if (nframes >= min((int)h_baw, ATH_AMPDU_SUBFRAME_DEFAULT)) {
			status = ATH_AGGR_LIMITED;
			break;
		}

		/* add padding for previous frame to aggregation length */
		al += bpad + al_delta;

		/*
		 * Get the delimiters needed to meet the MPDU
		 * density for this node.
		 */
		ndelim = ath_compute_num_delims(sc, tid, bf_first, fi->framelen,
						!nframes);
		bpad = PADBYTES(al_delta) + (ndelim << 2);

		nframes++;
		bf->bf_next = NULL;

		/* link buffers of this frame to the aggregate */
		if (!fi->retries)
			ath_tx_addto_baw(sc, tid, seqno);
		bf->bf_state.ndelim = ndelim;

		__skb_unlink(skb, &tid->buf_q);
		list_add_tail(&bf->list, bf_q);
		if (bf_prev)
			bf_prev->bf_next = bf;

		bf_prev = bf;

	} while (!skb_queue_empty(&tid->buf_q));

	*aggr_len = al;

	return status;
#undef PADBYTES
}

/*
 * rix - rate index
 * pktlen - total bytes (delims + data + fcs + pads + pad delims)
 * width  - 0 for 20 MHz, 1 for 40 MHz
 * half_gi - to use 4us v/s 3.6 us for symbol time
 */
static u32 ath_pkt_duration(struct ath_softc *sc, u8 rix, int pktlen,
			    int width, int half_gi, bool shortPreamble)
{
	u32 nbits, nsymbits, duration, nsymbols;
	int streams;

	/* find number of symbols: PLCP + data */
	streams = HT_RC_2_STREAMS(rix);
	nbits = (pktlen << 3) + OFDM_PLCP_BITS;
	nsymbits = bits_per_symbol[rix % 8][width] * streams;
	nsymbols = (nbits + nsymbits - 1) / nsymbits;

	if (!half_gi)
		duration = SYMBOL_TIME(nsymbols);
	else
		duration = SYMBOL_TIME_HALFGI(nsymbols);

	/* addup duration for legacy/ht training and signal fields */
	duration += L_STF + L_LTF + L_SIG + HT_SIG + HT_STF + HT_LTF(streams);

	return duration;
}

static int ath_max_framelen(int usec, int mcs, bool ht40, bool sgi)
{
	int streams = HT_RC_2_STREAMS(mcs);
	int symbols, bits;
	int bytes = 0;

	symbols = sgi ? TIME_SYMBOLS_HALFGI(usec) : TIME_SYMBOLS(usec);
	bits = symbols * bits_per_symbol[mcs % 8][ht40] * streams;
	bits -= OFDM_PLCP_BITS;
	bytes = bits / 8;
	bytes -= L_STF + L_LTF + L_SIG + HT_SIG + HT_STF + HT_LTF(streams);
	if (bytes > 65532)
		bytes = 65532;

	return bytes;
}

void ath_update_max_aggr_framelen(struct ath_softc *sc, int queue, int txop)
{
	u16 *cur_ht20, *cur_ht20_sgi, *cur_ht40, *cur_ht40_sgi;
	int mcs;

	/* 4ms is the default (and maximum) duration */
	if (!txop || txop > 4096)
		txop = 4096;

	cur_ht20 = sc->tx.max_aggr_framelen[queue][MCS_HT20];
	cur_ht20_sgi = sc->tx.max_aggr_framelen[queue][MCS_HT20_SGI];
	cur_ht40 = sc->tx.max_aggr_framelen[queue][MCS_HT40];
	cur_ht40_sgi = sc->tx.max_aggr_framelen[queue][MCS_HT40_SGI];
	for (mcs = 0; mcs < 32; mcs++) {
		cur_ht20[mcs] = ath_max_framelen(txop, mcs, false, false);
		cur_ht20_sgi[mcs] = ath_max_framelen(txop, mcs, false, true);
		cur_ht40[mcs] = ath_max_framelen(txop, mcs, true, false);
		cur_ht40_sgi[mcs] = ath_max_framelen(txop, mcs, true, true);
	}
}

static void ath_buf_set_rate(struct ath_softc *sc, struct ath_buf *bf,
			     struct ath_tx_info *info, int len)
{
	struct ath_hw *ah = sc->sc_ah;
	struct sk_buff *skb;
	struct ieee80211_tx_info *tx_info;
	struct ieee80211_tx_rate *rates;
	const struct ieee80211_rate *rate;
	struct ieee80211_hdr *hdr;
	struct ath_frame_info *fi = get_frame_info(bf->bf_mpdu);
	int i;
	u8 rix = 0;

	skb = bf->bf_mpdu;
	tx_info = IEEE80211_SKB_CB(skb);
	rates = bf->rates;
	hdr = (struct ieee80211_hdr *)skb->data;

	/* set dur_update_en for l-sig computation except for PS-Poll frames */
	info->dur_update = !ieee80211_is_pspoll(hdr->frame_control);
	info->rtscts_rate = fi->rtscts_rate;

	for (i = 0; i < ARRAY_SIZE(bf->rates); i++) {
		bool is_40, is_sgi, is_sp;
		int phy;

		if (!rates[i].count || (rates[i].idx < 0))
			continue;

		rix = rates[i].idx;
		info->rates[i].Tries = rates[i].count;

		    if (rates[i].flags & IEEE80211_TX_RC_USE_RTS_CTS) {
			info->rates[i].RateFlags |= ATH9K_RATESERIES_RTS_CTS;
			info->flags |= ATH9K_TXDESC_RTSENA;
		} else if (rates[i].flags & IEEE80211_TX_RC_USE_CTS_PROTECT) {
			info->rates[i].RateFlags |= ATH9K_RATESERIES_RTS_CTS;
			info->flags |= ATH9K_TXDESC_CTSENA;
		}

		if (rates[i].flags & IEEE80211_TX_RC_40_MHZ_WIDTH)
			info->rates[i].RateFlags |= ATH9K_RATESERIES_2040;
		if (rates[i].flags & IEEE80211_TX_RC_SHORT_GI)
			info->rates[i].RateFlags |= ATH9K_RATESERIES_HALFGI;

		is_sgi = !!(rates[i].flags & IEEE80211_TX_RC_SHORT_GI);
		is_40 = !!(rates[i].flags & IEEE80211_TX_RC_40_MHZ_WIDTH);
		is_sp = !!(rates[i].flags & IEEE80211_TX_RC_USE_SHORT_PREAMBLE);

		if (rates[i].flags & IEEE80211_TX_RC_MCS) {
			/* MCS rates */
			info->rates[i].Rate = rix | 0x80;
			info->rates[i].ChSel = ath_txchainmask_reduction(sc,
					ah->txchainmask, info->rates[i].Rate);
			info->rates[i].PktDuration = ath_pkt_duration(sc, rix, len,
				 is_40, is_sgi, is_sp);
			if (rix < 8 && (tx_info->flags & IEEE80211_TX_CTL_STBC))
				info->rates[i].RateFlags |= ATH9K_RATESERIES_STBC;
			continue;
		}

		/* legacy rates */
		rate = &sc->sbands[tx_info->band].bitrates[rates[i].idx];
		if ((tx_info->band == IEEE80211_BAND_2GHZ) &&
		    !(rate->flags & IEEE80211_RATE_ERP_G))
			phy = WLAN_RC_PHY_CCK;
		else
			phy = WLAN_RC_PHY_OFDM;

		info->rates[i].Rate = rate->hw_value;
		if (rate->hw_value_short) {
			if (rates[i].flags & IEEE80211_TX_RC_USE_SHORT_PREAMBLE)
				info->rates[i].Rate |= rate->hw_value_short;
		} else {
			is_sp = false;
		}

		if (bf->bf_state.bfs_paprd)
			info->rates[i].ChSel = ah->txchainmask;
		else
			info->rates[i].ChSel = ath_txchainmask_reduction(sc,
					ah->txchainmask, info->rates[i].Rate);

		info->rates[i].PktDuration = ath9k_hw_computetxtime(sc->sc_ah,
			phy, rate->bitrate * 100, len, rix, is_sp);
	}

	/* For AR5416 - RTS cannot be followed by a frame larger than 8K */
	if (bf_isaggr(bf) && (len > sc->sc_ah->caps.rts_aggr_limit))
		info->flags &= ~ATH9K_TXDESC_RTSENA;

	/* ATH9K_TXDESC_RTSENA and ATH9K_TXDESC_CTSENA are mutually exclusive. */
	if (info->flags & ATH9K_TXDESC_RTSENA)
		info->flags &= ~ATH9K_TXDESC_CTSENA;
}

static enum ath9k_pkt_type get_hw_packet_type(struct sk_buff *skb)
{
	struct ieee80211_hdr *hdr;
	enum ath9k_pkt_type htype;
	__le16 fc;

	hdr = (struct ieee80211_hdr *)skb->data;
	fc = hdr->frame_control;

	if (ieee80211_is_beacon(fc))
		htype = ATH9K_PKT_TYPE_BEACON;
	else if (ieee80211_is_probe_resp(fc))
		htype = ATH9K_PKT_TYPE_PROBE_RESP;
	else if (ieee80211_is_atim(fc))
		htype = ATH9K_PKT_TYPE_ATIM;
	else if (ieee80211_is_pspoll(fc))
		htype = ATH9K_PKT_TYPE_PSPOLL;
	else
		htype = ATH9K_PKT_TYPE_NORMAL;

	return htype;
}

static void ath_tx_fill_desc(struct ath_softc *sc, struct ath_buf *bf,
			     struct ath_txq *txq, int len)
{
	struct ath_hw *ah = sc->sc_ah;
	struct ieee80211_tx_info *tx_info = IEEE80211_SKB_CB(bf->bf_mpdu);
	struct ath_buf *bf_first = bf;
	struct ath_tx_info info;
	bool aggr = !!(bf->bf_state.bf_type & BUF_AGGR);

	memset(&info, 0, sizeof(info));
	info.is_first = true;
	info.is_last = true;
	info.txpower = MAX_RATE_POWER;
	info.qcu = txq->axq_qnum;

	info.flags = ATH9K_TXDESC_INTREQ;
	if (tx_info->flags & IEEE80211_TX_CTL_NO_ACK)
		info.flags |= ATH9K_TXDESC_NOACK;
	if (tx_info->flags & IEEE80211_TX_CTL_LDPC)
		info.flags |= ATH9K_TXDESC_LDPC;

	ath_buf_set_rate(sc, bf, &info, len);

	if (tx_info->flags & IEEE80211_TX_CTL_CLEAR_PS_FILT)
		info.flags |= ATH9K_TXDESC_CLRDMASK;

	if (bf->bf_state.bfs_paprd)
		info.flags |= (u32) bf->bf_state.bfs_paprd << ATH9K_TXDESC_PAPRD_S;


	while (bf) {
		struct sk_buff *skb = bf->bf_mpdu;
		struct ath_frame_info *fi = get_frame_info(skb);

		info.type = get_hw_packet_type(skb);
		if (bf->bf_next)
			info.link = bf->bf_next->bf_daddr;
		else
			info.link = 0;

		info.buf_addr[0] = bf->bf_buf_addr;
		info.buf_len[0] = skb->len;
		info.pkt_len = fi->framelen;
		info.keyix = fi->keyix;
		info.keytype = fi->keytype;

		if (aggr) {
			if (bf == bf_first)
				info.aggr = AGGR_BUF_FIRST;
			else if (!bf->bf_next)
				info.aggr = AGGR_BUF_LAST;
			else
				info.aggr = AGGR_BUF_MIDDLE;

			info.ndelim = bf->bf_state.ndelim;
			info.aggr_len = len;
		}

		ath9k_hw_set_txdesc(ah, bf->bf_desc, &info);
		bf = bf->bf_next;
	}
}

static void ath_tx_sched_aggr(struct ath_softc *sc, struct ath_txq *txq,
			      struct ath_atx_tid *tid)
{
	struct ath_buf *bf;
	enum ATH_AGGR_STATUS status;
	struct ieee80211_tx_info *tx_info;
	struct list_head bf_q;
	int aggr_len;

	do {
		if (skb_queue_empty(&tid->buf_q))
			return;

		INIT_LIST_HEAD(&bf_q);

		status = ath_tx_form_aggr(sc, txq, tid, &bf_q, &aggr_len);

		/*
		 * no frames picked up to be aggregated;
		 * block-ack window is not open.
		 */
		if (list_empty(&bf_q))
			break;

		bf = list_first_entry(&bf_q, struct ath_buf, list);
		bf->bf_lastbf = list_entry(bf_q.prev, struct ath_buf, list);
		tx_info = IEEE80211_SKB_CB(bf->bf_mpdu);

		if (tid->ac->clear_ps_filter) {
			tid->ac->clear_ps_filter = false;
			tx_info->flags |= IEEE80211_TX_CTL_CLEAR_PS_FILT;
		} else {
			tx_info->flags &= ~IEEE80211_TX_CTL_CLEAR_PS_FILT;
		}

		/* if only one frame, send as non-aggregate */
		if (bf == bf->bf_lastbf) {
			aggr_len = get_frame_info(bf->bf_mpdu)->framelen;
			bf->bf_state.bf_type = BUF_AMPDU;
		} else {
			TX_STAT_INC(txq->axq_qnum, a_aggr);
		}

		ath_tx_fill_desc(sc, bf, txq, aggr_len);
		ath_tx_txqaddbuf(sc, txq, &bf_q, false);
	} while (txq->axq_ampdu_depth < ATH_AGGR_MIN_QDEPTH &&
		 status != ATH_AGGR_BAW_CLOSED);
}

int ath_tx_aggr_start(struct ath_softc *sc, struct ieee80211_sta *sta,
		      u16 tid, u16 *ssn)
{
	struct ath_atx_tid *txtid;
	struct ath_node *an;
	u8 density;

	an = (struct ath_node *)sta->drv_priv;
	txtid = ATH_AN_2_TID(an, tid);

	/* update ampdu factor/density, they may have changed. This may happen
	 * in HT IBSS when a beacon with HT-info is received after the station
	 * has already been added.
	 */
	if (sta->ht_cap.ht_supported) {
		an->maxampdu = 1 << (IEEE80211_HT_MAX_AMPDU_FACTOR +
				     sta->ht_cap.ampdu_factor);
		density = ath9k_parse_mpdudensity(sta->ht_cap.ampdu_density);
		an->mpdudensity = density;
	}

	txtid->active = true;
	txtid->paused = true;
	*ssn = txtid->seq_start = txtid->seq_next;
	txtid->bar_index = -1;

	memset(txtid->tx_buf, 0, sizeof(txtid->tx_buf));
	txtid->baw_head = txtid->baw_tail = 0;

	return 0;
}

bool ath_tx_aggr_stop(struct ath_softc *sc, struct ieee80211_sta *sta, u16 tid,
		      bool flush)
{
	struct ath_node *an = (struct ath_node *)sta->drv_priv;
	struct ath_atx_tid *txtid = ATH_AN_2_TID(an, tid);
	struct ath_txq *txq = txtid->ac->txq;
	bool ret = !flush;

	if (flush)
		txtid->stop_cb = false;

<<<<<<< HEAD
	if (txtid->state & AGGR_CLEANUP)
		return false;

	if (!(txtid->state & AGGR_ADDBA_COMPLETE)) {
		txtid->state &= ~AGGR_ADDBA_PROGRESS;
		return ret;
	}

=======
>>>>>>> 45853507
	ath_txq_lock(sc, txq);
	txtid->active = false;
	txtid->paused = true;
<<<<<<< HEAD

	/*
	 * If frames are still being transmitted for this TID, they will be
	 * cleaned up during tx completion. To prevent race conditions, this
	 * TID can only be reused after all in-progress subframes have been
	 * completed.
	 */
	if (txtid->baw_head != txtid->baw_tail) {
		txtid->state |= AGGR_CLEANUP;
		ret = false;
		txtid->stop_cb = !flush;
	} else {
		txtid->state &= ~AGGR_ADDBA_COMPLETE;
	}

	ath_tx_flush_tid(sc, txtid, flush);
=======
	ath_tx_flush_tid(sc, txtid);
>>>>>>> 45853507
	ath_txq_unlock_complete(sc, txq);
	return ret;
}

void ath_tx_aggr_sleep(struct ieee80211_sta *sta, struct ath_softc *sc,
		       struct ath_node *an)
{
	struct ath_atx_tid *tid;
	struct ath_atx_ac *ac;
	struct ath_txq *txq;
	bool buffered;
	int tidno;

	for (tidno = 0, tid = &an->tid[tidno];
	     tidno < IEEE80211_NUM_TIDS; tidno++, tid++) {

		if (!tid->sched)
			continue;

		ac = tid->ac;
		txq = ac->txq;

		ath_txq_lock(sc, txq);

		buffered = !skb_queue_empty(&tid->buf_q);

		tid->sched = false;
		list_del(&tid->list);

		if (ac->sched) {
			ac->sched = false;
			list_del(&ac->list);
		}

		ath_txq_unlock(sc, txq);

		ieee80211_sta_set_buffered(sta, tidno, buffered);
	}
}

void ath_tx_aggr_wakeup(struct ath_softc *sc, struct ath_node *an)
{
	struct ath_atx_tid *tid;
	struct ath_atx_ac *ac;
	struct ath_txq *txq;
	int tidno;

	for (tidno = 0, tid = &an->tid[tidno];
	     tidno < IEEE80211_NUM_TIDS; tidno++, tid++) {

		ac = tid->ac;
		txq = ac->txq;

		ath_txq_lock(sc, txq);
		ac->clear_ps_filter = true;

		if (!skb_queue_empty(&tid->buf_q) && !tid->paused) {
			ath_tx_queue_tid(txq, tid);
			ath_txq_schedule(sc, txq);
		}

		ath_txq_unlock_complete(sc, txq);
	}
}

void ath_tx_aggr_resume(struct ath_softc *sc, struct ieee80211_sta *sta,
			u16 tidno)
{
	struct ath_atx_tid *tid;
	struct ath_node *an;
	struct ath_txq *txq;

	an = (struct ath_node *)sta->drv_priv;
	tid = ATH_AN_2_TID(an, tidno);
	txq = tid->ac->txq;

	ath_txq_lock(sc, txq);

	tid->baw_size = IEEE80211_MIN_AMPDU_BUF << sta->ht_cap.ampdu_factor;
	tid->paused = false;

	if (!skb_queue_empty(&tid->buf_q)) {
		ath_tx_queue_tid(txq, tid);
		ath_txq_schedule(sc, txq);
	}

	ath_txq_unlock_complete(sc, txq);
}

/********************/
/* Queue Management */
/********************/

struct ath_txq *ath_txq_setup(struct ath_softc *sc, int qtype, int subtype)
{
	struct ath_hw *ah = sc->sc_ah;
	struct ath9k_tx_queue_info qi;
	static const int subtype_txq_to_hwq[] = {
		[IEEE80211_AC_BE] = ATH_TXQ_AC_BE,
		[IEEE80211_AC_BK] = ATH_TXQ_AC_BK,
		[IEEE80211_AC_VI] = ATH_TXQ_AC_VI,
		[IEEE80211_AC_VO] = ATH_TXQ_AC_VO,
	};
	int axq_qnum, i;

	memset(&qi, 0, sizeof(qi));
	qi.tqi_subtype = subtype_txq_to_hwq[subtype];
	qi.tqi_aifs = ATH9K_TXQ_USEDEFAULT;
	qi.tqi_cwmin = ATH9K_TXQ_USEDEFAULT;
	qi.tqi_cwmax = ATH9K_TXQ_USEDEFAULT;
	qi.tqi_physCompBuf = 0;

	/*
	 * Enable interrupts only for EOL and DESC conditions.
	 * We mark tx descriptors to receive a DESC interrupt
	 * when a tx queue gets deep; otherwise waiting for the
	 * EOL to reap descriptors.  Note that this is done to
	 * reduce interrupt load and this only defers reaping
	 * descriptors, never transmitting frames.  Aside from
	 * reducing interrupts this also permits more concurrency.
	 * The only potential downside is if the tx queue backs
	 * up in which case the top half of the kernel may backup
	 * due to a lack of tx descriptors.
	 *
	 * The UAPSD queue is an exception, since we take a desc-
	 * based intr on the EOSP frames.
	 */
	if (ah->caps.hw_caps & ATH9K_HW_CAP_EDMA) {
		qi.tqi_qflags = TXQ_FLAG_TXINT_ENABLE;
	} else {
		if (qtype == ATH9K_TX_QUEUE_UAPSD)
			qi.tqi_qflags = TXQ_FLAG_TXDESCINT_ENABLE;
		else
			qi.tqi_qflags = TXQ_FLAG_TXEOLINT_ENABLE |
					TXQ_FLAG_TXDESCINT_ENABLE;
	}
	axq_qnum = ath9k_hw_setuptxqueue(ah, qtype, &qi);
	if (axq_qnum == -1) {
		/*
		 * NB: don't print a message, this happens
		 * normally on parts with too few tx queues
		 */
		return NULL;
	}
	if (!ATH_TXQ_SETUP(sc, axq_qnum)) {
		struct ath_txq *txq = &sc->tx.txq[axq_qnum];

		txq->axq_qnum = axq_qnum;
		txq->mac80211_qnum = -1;
		txq->axq_link = NULL;
		__skb_queue_head_init(&txq->complete_q);
		INIT_LIST_HEAD(&txq->axq_q);
		INIT_LIST_HEAD(&txq->axq_acq);
		spin_lock_init(&txq->axq_lock);
		txq->axq_depth = 0;
		txq->axq_ampdu_depth = 0;
		txq->axq_tx_inprogress = false;
		sc->tx.txqsetup |= 1<<axq_qnum;

		txq->txq_headidx = txq->txq_tailidx = 0;
		for (i = 0; i < ATH_TXFIFO_DEPTH; i++)
			INIT_LIST_HEAD(&txq->txq_fifo[i]);
	}
	return &sc->tx.txq[axq_qnum];
}

int ath_txq_update(struct ath_softc *sc, int qnum,
		   struct ath9k_tx_queue_info *qinfo)
{
	struct ath_hw *ah = sc->sc_ah;
	int error = 0;
	struct ath9k_tx_queue_info qi;

	BUG_ON(sc->tx.txq[qnum].axq_qnum != qnum);

	ath9k_hw_get_txq_props(ah, qnum, &qi);
	qi.tqi_aifs = qinfo->tqi_aifs;
	qi.tqi_cwmin = qinfo->tqi_cwmin;
	qi.tqi_cwmax = qinfo->tqi_cwmax;
	qi.tqi_burstTime = qinfo->tqi_burstTime;
	qi.tqi_readyTime = qinfo->tqi_readyTime;

	if (!ath9k_hw_set_txq_props(ah, qnum, &qi)) {
		ath_err(ath9k_hw_common(sc->sc_ah),
			"Unable to update hardware queue %u!\n", qnum);
		error = -EIO;
	} else {
		ath9k_hw_resettxqueue(ah, qnum);
	}

	return error;
}

int ath_cabq_update(struct ath_softc *sc)
{
	struct ath9k_tx_queue_info qi;
	struct ath_beacon_config *cur_conf = &sc->cur_beacon_conf;
	int qnum = sc->beacon.cabq->axq_qnum;

	ath9k_hw_get_txq_props(sc->sc_ah, qnum, &qi);
	/*
	 * Ensure the readytime % is within the bounds.
	 */
	if (sc->config.cabqReadytime < ATH9K_READY_TIME_LO_BOUND)
		sc->config.cabqReadytime = ATH9K_READY_TIME_LO_BOUND;
	else if (sc->config.cabqReadytime > ATH9K_READY_TIME_HI_BOUND)
		sc->config.cabqReadytime = ATH9K_READY_TIME_HI_BOUND;

	qi.tqi_readyTime = (cur_conf->beacon_interval *
			    sc->config.cabqReadytime) / 100;
	ath_txq_update(sc, qnum, &qi);

	return 0;
}

static void ath_drain_txq_list(struct ath_softc *sc, struct ath_txq *txq,
			       struct list_head *list)
{
	struct ath_buf *bf, *lastbf;
	struct list_head bf_head;
	struct ath_tx_status ts;

	memset(&ts, 0, sizeof(ts));
	ts.ts_status = ATH9K_TX_FLUSH;
	INIT_LIST_HEAD(&bf_head);

	while (!list_empty(list)) {
		bf = list_first_entry(list, struct ath_buf, list);

		if (bf->bf_stale) {
			list_del(&bf->list);

			ath_tx_return_buffer(sc, bf);
			continue;
		}

		lastbf = bf->bf_lastbf;
		list_cut_position(&bf_head, list, &lastbf->list);
		ath_tx_process_buffer(sc, txq, &ts, bf, &bf_head);
	}
}

/*
 * Drain a given TX queue (could be Beacon or Data)
 *
 * This assumes output has been stopped and
 * we do not need to block ath_tx_tasklet.
 */
void ath_draintxq(struct ath_softc *sc, struct ath_txq *txq)
{
	ath_txq_lock(sc, txq);

	if (sc->sc_ah->caps.hw_caps & ATH9K_HW_CAP_EDMA) {
		int idx = txq->txq_tailidx;

		while (!list_empty(&txq->txq_fifo[idx])) {
			ath_drain_txq_list(sc, txq, &txq->txq_fifo[idx]);

			INCR(idx, ATH_TXFIFO_DEPTH);
		}
		txq->txq_tailidx = idx;
	}

	txq->axq_link = NULL;
	txq->axq_tx_inprogress = false;
	ath_drain_txq_list(sc, txq, &txq->axq_q);

	ath_txq_unlock_complete(sc, txq);
}

bool ath_drain_all_txq(struct ath_softc *sc)
{
	struct ath_hw *ah = sc->sc_ah;
	struct ath_common *common = ath9k_hw_common(sc->sc_ah);
	struct ath_txq *txq;
	int i;
	u32 npend = 0;

	if (test_bit(SC_OP_INVALID, &sc->sc_flags))
		return true;

	ath9k_hw_abort_tx_dma(ah);

	/* Check if any queue remains active */
	for (i = 0; i < ATH9K_NUM_TX_QUEUES; i++) {
		if (!ATH_TXQ_SETUP(sc, i))
			continue;

		if (ath9k_hw_numtxpending(ah, sc->tx.txq[i].axq_qnum))
			npend |= BIT(i);
	}

	if (npend)
		ath_err(common, "Failed to stop TX DMA, queues=0x%03x!\n", npend);

	for (i = 0; i < ATH9K_NUM_TX_QUEUES; i++) {
		if (!ATH_TXQ_SETUP(sc, i))
			continue;

		/*
		 * The caller will resume queues with ieee80211_wake_queues.
		 * Mark the queue as not stopped to prevent ath_tx_complete
		 * from waking the queue too early.
		 */
		txq = &sc->tx.txq[i];
		txq->stopped = false;
		ath_draintxq(sc, txq);
	}

	return !npend;
}

void ath_tx_cleanupq(struct ath_softc *sc, struct ath_txq *txq)
{
	ath9k_hw_releasetxqueue(sc->sc_ah, txq->axq_qnum);
	sc->tx.txqsetup &= ~(1<<txq->axq_qnum);
}

/* For each axq_acq entry, for each tid, try to schedule packets
 * for transmit until ampdu_depth has reached min Q depth.
 */
void ath_txq_schedule(struct ath_softc *sc, struct ath_txq *txq)
{
	struct ath_atx_ac *ac, *ac_tmp, *last_ac;
	struct ath_atx_tid *tid, *last_tid;

	if (test_bit(SC_OP_HW_RESET, &sc->sc_flags) ||
	    list_empty(&txq->axq_acq) ||
	    txq->axq_ampdu_depth >= ATH_AGGR_MIN_QDEPTH)
		return;

	ac = list_first_entry(&txq->axq_acq, struct ath_atx_ac, list);
	last_ac = list_entry(txq->axq_acq.prev, struct ath_atx_ac, list);

	list_for_each_entry_safe(ac, ac_tmp, &txq->axq_acq, list) {
		last_tid = list_entry(ac->tid_q.prev, struct ath_atx_tid, list);
		list_del(&ac->list);
		ac->sched = false;

		while (!list_empty(&ac->tid_q)) {
			tid = list_first_entry(&ac->tid_q, struct ath_atx_tid,
					       list);
			list_del(&tid->list);
			tid->sched = false;

			if (tid->paused)
				continue;

			ath_tx_sched_aggr(sc, txq, tid);

			/*
			 * add tid to round-robin queue if more frames
			 * are pending for the tid
			 */
			if (!skb_queue_empty(&tid->buf_q))
				ath_tx_queue_tid(txq, tid);

			if (tid == last_tid ||
			    txq->axq_ampdu_depth >= ATH_AGGR_MIN_QDEPTH)
				break;
		}

		if (!list_empty(&ac->tid_q) && !ac->sched) {
			ac->sched = true;
			list_add_tail(&ac->list, &txq->axq_acq);
		}

		if (ac == last_ac ||
		    txq->axq_ampdu_depth >= ATH_AGGR_MIN_QDEPTH)
			return;
	}
}

/***********/
/* TX, DMA */
/***********/

/*
 * Insert a chain of ath_buf (descriptors) on a txq and
 * assume the descriptors are already chained together by caller.
 */
static void ath_tx_txqaddbuf(struct ath_softc *sc, struct ath_txq *txq,
			     struct list_head *head, bool internal)
{
	struct ath_hw *ah = sc->sc_ah;
	struct ath_common *common = ath9k_hw_common(ah);
	struct ath_buf *bf, *bf_last;
	bool puttxbuf = false;
	bool edma;

	/*
	 * Insert the frame on the outbound list and
	 * pass it on to the hardware.
	 */

	if (list_empty(head))
		return;

	edma = !!(ah->caps.hw_caps & ATH9K_HW_CAP_EDMA);
	bf = list_first_entry(head, struct ath_buf, list);
	bf_last = list_entry(head->prev, struct ath_buf, list);

	ath_dbg(common, QUEUE, "qnum: %d, txq depth: %d\n",
		txq->axq_qnum, txq->axq_depth);

	if (edma && list_empty(&txq->txq_fifo[txq->txq_headidx])) {
		list_splice_tail_init(head, &txq->txq_fifo[txq->txq_headidx]);
		INCR(txq->txq_headidx, ATH_TXFIFO_DEPTH);
		puttxbuf = true;
	} else {
		list_splice_tail_init(head, &txq->axq_q);

		if (txq->axq_link) {
			ath9k_hw_set_desc_link(ah, txq->axq_link, bf->bf_daddr);
			ath_dbg(common, XMIT, "link[%u] (%p)=%llx (%p)\n",
				txq->axq_qnum, txq->axq_link,
				ito64(bf->bf_daddr), bf->bf_desc);
		} else if (!edma)
			puttxbuf = true;

		txq->axq_link = bf_last->bf_desc;
	}

	if (puttxbuf) {
		TX_STAT_INC(txq->axq_qnum, puttxbuf);
		ath9k_hw_puttxbuf(ah, txq->axq_qnum, bf->bf_daddr);
		ath_dbg(common, XMIT, "TXDP[%u] = %llx (%p)\n",
			txq->axq_qnum, ito64(bf->bf_daddr), bf->bf_desc);
	}

	if (!edma) {
		TX_STAT_INC(txq->axq_qnum, txstart);
		ath9k_hw_txstart(ah, txq->axq_qnum);
	}

	if (!internal) {
		txq->axq_depth++;
		if (bf_is_ampdu_not_probing(bf))
			txq->axq_ampdu_depth++;
	}
}

static void ath_tx_send_ampdu(struct ath_softc *sc, struct ath_atx_tid *tid,
			      struct sk_buff *skb, struct ath_tx_control *txctl)
{
	struct ath_frame_info *fi = get_frame_info(skb);
	struct list_head bf_head;
	struct ath_buf *bf;

	/*
	 * Do not queue to h/w when any of the following conditions is true:
	 * - there are pending frames in software queue
	 * - the TID is currently paused for ADDBA/BAR request
	 * - seqno is not within block-ack window
	 * - h/w queue depth exceeds low water mark
	 */
	if (!skb_queue_empty(&tid->buf_q) || tid->paused ||
	    !BAW_WITHIN(tid->seq_start, tid->baw_size, tid->seq_next) ||
	    txctl->txq->axq_ampdu_depth >= ATH_AGGR_MIN_QDEPTH) {
		/*
		 * Add this frame to software queue for scheduling later
		 * for aggregation.
		 */
		TX_STAT_INC(txctl->txq->axq_qnum, a_queued_sw);
		__skb_queue_tail(&tid->buf_q, skb);
		if (!txctl->an || !txctl->an->sleeping)
			ath_tx_queue_tid(txctl->txq, tid);
		return;
	}

	bf = ath_tx_setup_buffer(sc, txctl->txq, tid, skb);
	if (!bf) {
		ieee80211_free_txskb(sc->hw, skb);
		return;
	}

	ath_set_rates(tid->an->vif, tid->an->sta, bf);
	bf->bf_state.bf_type = BUF_AMPDU;
	INIT_LIST_HEAD(&bf_head);
	list_add(&bf->list, &bf_head);

	/* Add sub-frame to BAW */
	ath_tx_addto_baw(sc, tid, bf->bf_state.seqno);

	/* Queue to h/w without aggregation */
	TX_STAT_INC(txctl->txq->axq_qnum, a_queued_hw);
	bf->bf_lastbf = bf;
	ath_tx_fill_desc(sc, bf, txctl->txq, fi->framelen);
	ath_tx_txqaddbuf(sc, txctl->txq, &bf_head, false);
}

static void ath_tx_send_normal(struct ath_softc *sc, struct ath_txq *txq,
			       struct ath_atx_tid *tid, struct sk_buff *skb)
{
	struct ath_frame_info *fi = get_frame_info(skb);
	struct list_head bf_head;
	struct ath_buf *bf;

	bf = fi->bf;

	INIT_LIST_HEAD(&bf_head);
	list_add_tail(&bf->list, &bf_head);
	bf->bf_state.bf_type = 0;

	bf->bf_next = NULL;
	bf->bf_lastbf = bf;
	ath_tx_fill_desc(sc, bf, txq, fi->framelen);
	ath_tx_txqaddbuf(sc, txq, &bf_head, false);
	TX_STAT_INC(txq->axq_qnum, queued);
}

static void setup_frame_info(struct ieee80211_hw *hw,
			     struct ieee80211_sta *sta,
			     struct sk_buff *skb,
			     int framelen)
{
	struct ieee80211_tx_info *tx_info = IEEE80211_SKB_CB(skb);
	struct ieee80211_key_conf *hw_key = tx_info->control.hw_key;
	struct ieee80211_hdr *hdr = (struct ieee80211_hdr *)skb->data;
	const struct ieee80211_rate *rate;
	struct ath_frame_info *fi = get_frame_info(skb);
	struct ath_node *an = NULL;
	enum ath9k_key_type keytype;
	bool short_preamble = false;

	/*
	 * We check if Short Preamble is needed for the CTS rate by
	 * checking the BSS's global flag.
	 * But for the rate series, IEEE80211_TX_RC_USE_SHORT_PREAMBLE is used.
	 */
	if (tx_info->control.vif &&
	    tx_info->control.vif->bss_conf.use_short_preamble)
		short_preamble = true;

	rate = ieee80211_get_rts_cts_rate(hw, tx_info);
	keytype = ath9k_cmn_get_hw_crypto_keytype(skb);

	if (sta)
		an = (struct ath_node *) sta->drv_priv;

	memset(fi, 0, sizeof(*fi));
	if (hw_key)
		fi->keyix = hw_key->hw_key_idx;
	else if (an && ieee80211_is_data(hdr->frame_control) && an->ps_key > 0)
		fi->keyix = an->ps_key;
	else
		fi->keyix = ATH9K_TXKEYIX_INVALID;
	fi->keytype = keytype;
	fi->framelen = framelen;
	fi->rtscts_rate = rate->hw_value;
	if (short_preamble)
		fi->rtscts_rate |= rate->hw_value_short;
}

u8 ath_txchainmask_reduction(struct ath_softc *sc, u8 chainmask, u32 rate)
{
	struct ath_hw *ah = sc->sc_ah;
	struct ath9k_channel *curchan = ah->curchan;

	if ((ah->caps.hw_caps & ATH9K_HW_CAP_APM) &&
	    (curchan->channelFlags & CHANNEL_5GHZ) &&
	    (chainmask == 0x7) && (rate < 0x90))
		return 0x3;
	else if (AR_SREV_9462(ah) && ath9k_hw_btcoex_is_enabled(ah) &&
		 IS_CCK_RATE(rate))
		return 0x2;
	else
		return chainmask;
}

/*
 * Assign a descriptor (and sequence number if necessary,
 * and map buffer for DMA. Frees skb on error
 */
static struct ath_buf *ath_tx_setup_buffer(struct ath_softc *sc,
					   struct ath_txq *txq,
					   struct ath_atx_tid *tid,
					   struct sk_buff *skb)
{
	struct ath_common *common = ath9k_hw_common(sc->sc_ah);
	struct ath_frame_info *fi = get_frame_info(skb);
	struct ieee80211_hdr *hdr = (struct ieee80211_hdr *)skb->data;
	struct ath_buf *bf;
	int fragno;
	u16 seqno;

	bf = ath_tx_get_buffer(sc);
	if (!bf) {
		ath_dbg(common, XMIT, "TX buffers are full\n");
		return NULL;
	}

	ATH_TXBUF_RESET(bf);

	if (tid) {
		fragno = le16_to_cpu(hdr->seq_ctrl) & IEEE80211_SCTL_FRAG;
		seqno = tid->seq_next;
		hdr->seq_ctrl = cpu_to_le16(tid->seq_next << IEEE80211_SEQ_SEQ_SHIFT);

		if (fragno)
			hdr->seq_ctrl |= cpu_to_le16(fragno);

		if (!ieee80211_has_morefrags(hdr->frame_control))
			INCR(tid->seq_next, IEEE80211_SEQ_MAX);

		bf->bf_state.seqno = seqno;
	}

	bf->bf_mpdu = skb;

	bf->bf_buf_addr = dma_map_single(sc->dev, skb->data,
					 skb->len, DMA_TO_DEVICE);
	if (unlikely(dma_mapping_error(sc->dev, bf->bf_buf_addr))) {
		bf->bf_mpdu = NULL;
		bf->bf_buf_addr = 0;
		ath_err(ath9k_hw_common(sc->sc_ah),
			"dma_mapping_error() on TX\n");
		ath_tx_return_buffer(sc, bf);
		return NULL;
	}

	fi->bf = bf;

	return bf;
}

/* Upon failure caller should free skb */
int ath_tx_start(struct ieee80211_hw *hw, struct sk_buff *skb,
		 struct ath_tx_control *txctl)
{
	struct ieee80211_hdr *hdr = (struct ieee80211_hdr *) skb->data;
	struct ieee80211_tx_info *info = IEEE80211_SKB_CB(skb);
	struct ieee80211_sta *sta = txctl->sta;
	struct ieee80211_vif *vif = info->control.vif;
	struct ath_softc *sc = hw->priv;
	struct ath_txq *txq = txctl->txq;
	struct ath_atx_tid *tid = NULL;
	struct ath_buf *bf;
	int padpos, padsize;
	int frmlen = skb->len + FCS_LEN;
	u8 tidno;
	int q;

	/* NOTE:  sta can be NULL according to net/mac80211.h */
	if (sta)
		txctl->an = (struct ath_node *)sta->drv_priv;

	if (info->control.hw_key)
		frmlen += info->control.hw_key->icv_len;

	/*
	 * As a temporary workaround, assign seq# here; this will likely need
	 * to be cleaned up to work better with Beacon transmission and virtual
	 * BSSes.
	 */
	if (info->flags & IEEE80211_TX_CTL_ASSIGN_SEQ) {
		if (info->flags & IEEE80211_TX_CTL_FIRST_FRAGMENT)
			sc->tx.seq_no += 0x10;
		hdr->seq_ctrl &= cpu_to_le16(IEEE80211_SCTL_FRAG);
		hdr->seq_ctrl |= cpu_to_le16(sc->tx.seq_no);
	}

	/* Add the padding after the header if this is not already done */
	padpos = ieee80211_hdrlen(hdr->frame_control);
	padsize = padpos & 3;
	if (padsize && skb->len > padpos) {
		if (skb_headroom(skb) < padsize)
			return -ENOMEM;

		skb_push(skb, padsize);
		memmove(skb->data, skb->data + padsize, padpos);
		hdr = (struct ieee80211_hdr *) skb->data;
	}

	if ((vif && vif->type != NL80211_IFTYPE_AP &&
	            vif->type != NL80211_IFTYPE_AP_VLAN) ||
	    !ieee80211_is_data(hdr->frame_control))
		info->flags |= IEEE80211_TX_CTL_CLEAR_PS_FILT;

	setup_frame_info(hw, sta, skb, frmlen);

	/*
	 * At this point, the vif, hw_key and sta pointers in the tx control
	 * info are no longer valid (overwritten by the ath_frame_info data.
	 */

	q = skb_get_queue_mapping(skb);

	ath_txq_lock(sc, txq);
	if (txq == sc->tx.txq_map[q] &&
	    ++txq->pending_frames > sc->tx.txq_max_pending[q] &&
	    !txq->stopped) {
		ieee80211_stop_queue(sc->hw, q);
		txq->stopped = true;
	}

	if (txctl->an && ieee80211_is_data_qos(hdr->frame_control)) {
		tidno = ieee80211_get_qos_ctl(hdr)[0] &
			IEEE80211_QOS_CTL_TID_MASK;
		tid = ATH_AN_2_TID(txctl->an, tidno);

		WARN_ON(tid->ac->txq != txctl->txq);
	}

	if ((info->flags & IEEE80211_TX_CTL_AMPDU) && tid) {
		/*
		 * Try aggregation if it's a unicast data frame
		 * and the destination is HT capable.
		 */
		ath_tx_send_ampdu(sc, tid, skb, txctl);
		goto out;
	}

	bf = ath_tx_setup_buffer(sc, txctl->txq, tid, skb);
	if (!bf) {
		if (txctl->paprd)
			dev_kfree_skb_any(skb);
		else
			ieee80211_free_txskb(sc->hw, skb);
		goto out;
	}

	bf->bf_state.bfs_paprd = txctl->paprd;

	if (txctl->paprd)
		bf->bf_state.bfs_paprd_timestamp = jiffies;

	ath_set_rates(vif, sta, bf);
	ath_tx_send_normal(sc, txctl->txq, tid, skb);

out:
	ath_txq_unlock(sc, txq);

	return 0;
}

/*****************/
/* TX Completion */
/*****************/

static void ath_tx_complete(struct ath_softc *sc, struct sk_buff *skb,
			    int tx_flags, struct ath_txq *txq)
{
	struct ieee80211_tx_info *tx_info = IEEE80211_SKB_CB(skb);
	struct ath_common *common = ath9k_hw_common(sc->sc_ah);
	struct ieee80211_hdr * hdr = (struct ieee80211_hdr *)skb->data;
	int q, padpos, padsize;
	unsigned long flags;

	ath_dbg(common, XMIT, "TX complete: skb: %p\n", skb);

	if (sc->sc_ah->caldata)
		sc->sc_ah->caldata->paprd_packet_sent = true;

	if (!(tx_flags & ATH_TX_ERROR))
		/* Frame was ACKed */
		tx_info->flags |= IEEE80211_TX_STAT_ACK;

	padpos = ieee80211_hdrlen(hdr->frame_control);
	padsize = padpos & 3;
	if (padsize && skb->len>padpos+padsize) {
		/*
		 * Remove MAC header padding before giving the frame back to
		 * mac80211.
		 */
		memmove(skb->data + padsize, skb->data, padpos);
		skb_pull(skb, padsize);
	}

	spin_lock_irqsave(&sc->sc_pm_lock, flags);
	if ((sc->ps_flags & PS_WAIT_FOR_TX_ACK) && !txq->axq_depth) {
		sc->ps_flags &= ~PS_WAIT_FOR_TX_ACK;
		ath_dbg(common, PS,
			"Going back to sleep after having received TX status (0x%lx)\n",
			sc->ps_flags & (PS_WAIT_FOR_BEACON |
					PS_WAIT_FOR_CAB |
					PS_WAIT_FOR_PSPOLL_DATA |
					PS_WAIT_FOR_TX_ACK));
	}
	spin_unlock_irqrestore(&sc->sc_pm_lock, flags);

	q = skb_get_queue_mapping(skb);
	if (txq == sc->tx.txq_map[q]) {
		if (WARN_ON(--txq->pending_frames < 0))
			txq->pending_frames = 0;

		if (txq->stopped &&
		    txq->pending_frames < sc->tx.txq_max_pending[q]) {
			ieee80211_wake_queue(sc->hw, q);
			txq->stopped = false;
		}
	}

	__skb_queue_tail(&txq->complete_q, skb);
}

static void ath_tx_complete_buf(struct ath_softc *sc, struct ath_buf *bf,
				struct ath_txq *txq, struct list_head *bf_q,
				struct ath_tx_status *ts, int txok)
{
	struct sk_buff *skb = bf->bf_mpdu;
	struct ieee80211_tx_info *tx_info = IEEE80211_SKB_CB(skb);
	unsigned long flags;
	int tx_flags = 0;

	if (!txok)
		tx_flags |= ATH_TX_ERROR;

	if (ts->ts_status & ATH9K_TXERR_FILT)
		tx_info->flags |= IEEE80211_TX_STAT_TX_FILTERED;

	dma_unmap_single(sc->dev, bf->bf_buf_addr, skb->len, DMA_TO_DEVICE);
	bf->bf_buf_addr = 0;

	if (bf->bf_state.bfs_paprd) {
		if (time_after(jiffies,
				bf->bf_state.bfs_paprd_timestamp +
				msecs_to_jiffies(ATH_PAPRD_TIMEOUT)))
			dev_kfree_skb_any(skb);
		else
			complete(&sc->paprd_complete);
	} else {
		ath_debug_stat_tx(sc, bf, ts, txq, tx_flags);
		ath_tx_complete(sc, skb, tx_flags, txq);
	}
	/* At this point, skb (bf->bf_mpdu) is consumed...make sure we don't
	 * accidentally reference it later.
	 */
	bf->bf_mpdu = NULL;

	/*
	 * Return the list of ath_buf of this mpdu to free queue
	 */
	spin_lock_irqsave(&sc->tx.txbuflock, flags);
	list_splice_tail_init(bf_q, &sc->tx.txbuf);
	spin_unlock_irqrestore(&sc->tx.txbuflock, flags);
}

static void ath_tx_rc_status(struct ath_softc *sc, struct ath_buf *bf,
			     struct ath_tx_status *ts, int nframes, int nbad,
			     int txok)
{
	struct sk_buff *skb = bf->bf_mpdu;
	struct ieee80211_hdr *hdr = (struct ieee80211_hdr *)skb->data;
	struct ieee80211_tx_info *tx_info = IEEE80211_SKB_CB(skb);
	struct ieee80211_hw *hw = sc->hw;
	struct ath_hw *ah = sc->sc_ah;
	u8 i, tx_rateindex;

	if (txok)
		tx_info->status.ack_signal = ts->ts_rssi;

	tx_rateindex = ts->ts_rateindex;
	WARN_ON(tx_rateindex >= hw->max_rates);

	if (tx_info->flags & IEEE80211_TX_CTL_AMPDU) {
		tx_info->flags |= IEEE80211_TX_STAT_AMPDU;

		BUG_ON(nbad > nframes);
	}
	tx_info->status.ampdu_len = nframes;
	tx_info->status.ampdu_ack_len = nframes - nbad;

	if ((ts->ts_status & ATH9K_TXERR_FILT) == 0 &&
	    (tx_info->flags & IEEE80211_TX_CTL_NO_ACK) == 0) {
		/*
		 * If an underrun error is seen assume it as an excessive
		 * retry only if max frame trigger level has been reached
		 * (2 KB for single stream, and 4 KB for dual stream).
		 * Adjust the long retry as if the frame was tried
		 * hw->max_rate_tries times to affect how rate control updates
		 * PER for the failed rate.
		 * In case of congestion on the bus penalizing this type of
		 * underruns should help hardware actually transmit new frames
		 * successfully by eventually preferring slower rates.
		 * This itself should also alleviate congestion on the bus.
		 */
		if (unlikely(ts->ts_flags & (ATH9K_TX_DATA_UNDERRUN |
		                             ATH9K_TX_DELIM_UNDERRUN)) &&
		    ieee80211_is_data(hdr->frame_control) &&
		    ah->tx_trig_level >= sc->sc_ah->config.max_txtrig_level)
			tx_info->status.rates[tx_rateindex].count =
				hw->max_rate_tries;
	}

	for (i = tx_rateindex + 1; i < hw->max_rates; i++) {
		tx_info->status.rates[i].count = 0;
		tx_info->status.rates[i].idx = -1;
	}

	tx_info->status.rates[tx_rateindex].count = ts->ts_longretry + 1;
}

static void ath_tx_processq(struct ath_softc *sc, struct ath_txq *txq)
{
	struct ath_hw *ah = sc->sc_ah;
	struct ath_common *common = ath9k_hw_common(ah);
	struct ath_buf *bf, *lastbf, *bf_held = NULL;
	struct list_head bf_head;
	struct ath_desc *ds;
	struct ath_tx_status ts;
	int status;

	ath_dbg(common, QUEUE, "tx queue %d (%x), link %p\n",
		txq->axq_qnum, ath9k_hw_gettxbuf(sc->sc_ah, txq->axq_qnum),
		txq->axq_link);

	ath_txq_lock(sc, txq);
	for (;;) {
		if (test_bit(SC_OP_HW_RESET, &sc->sc_flags))
			break;

		if (list_empty(&txq->axq_q)) {
			txq->axq_link = NULL;
			if (sc->sc_ah->caps.hw_caps & ATH9K_HW_CAP_HT)
				ath_txq_schedule(sc, txq);
			break;
		}
		bf = list_first_entry(&txq->axq_q, struct ath_buf, list);

		/*
		 * There is a race condition that a BH gets scheduled
		 * after sw writes TxE and before hw re-load the last
		 * descriptor to get the newly chained one.
		 * Software must keep the last DONE descriptor as a
		 * holding descriptor - software does so by marking
		 * it with the STALE flag.
		 */
		bf_held = NULL;
		if (bf->bf_stale) {
			bf_held = bf;
			if (list_is_last(&bf_held->list, &txq->axq_q))
				break;

			bf = list_entry(bf_held->list.next, struct ath_buf,
					list);
		}

		lastbf = bf->bf_lastbf;
		ds = lastbf->bf_desc;

		memset(&ts, 0, sizeof(ts));
		status = ath9k_hw_txprocdesc(ah, ds, &ts);
		if (status == -EINPROGRESS)
			break;

		TX_STAT_INC(txq->axq_qnum, txprocdesc);

		/*
		 * Remove ath_buf's of the same transmit unit from txq,
		 * however leave the last descriptor back as the holding
		 * descriptor for hw.
		 */
		lastbf->bf_stale = true;
		INIT_LIST_HEAD(&bf_head);
		if (!list_is_singular(&lastbf->list))
			list_cut_position(&bf_head,
				&txq->axq_q, lastbf->list.prev);

		if (bf_held) {
			list_del(&bf_held->list);
			ath_tx_return_buffer(sc, bf_held);
		}

		ath_tx_process_buffer(sc, txq, &ts, bf, &bf_head);
	}
	ath_txq_unlock_complete(sc, txq);
}

void ath_tx_tasklet(struct ath_softc *sc)
{
	struct ath_hw *ah = sc->sc_ah;
	u32 qcumask = ((1 << ATH9K_NUM_TX_QUEUES) - 1) & ah->intr_txqs;
	int i;

	for (i = 0; i < ATH9K_NUM_TX_QUEUES; i++) {
		if (ATH_TXQ_SETUP(sc, i) && (qcumask & (1 << i)))
			ath_tx_processq(sc, &sc->tx.txq[i]);
	}
}

void ath_tx_edma_tasklet(struct ath_softc *sc)
{
	struct ath_tx_status ts;
	struct ath_common *common = ath9k_hw_common(sc->sc_ah);
	struct ath_hw *ah = sc->sc_ah;
	struct ath_txq *txq;
	struct ath_buf *bf, *lastbf;
	struct list_head bf_head;
	struct list_head *fifo_list;
	int status;

	for (;;) {
		if (test_bit(SC_OP_HW_RESET, &sc->sc_flags))
			break;

		status = ath9k_hw_txprocdesc(ah, NULL, (void *)&ts);
		if (status == -EINPROGRESS)
			break;
		if (status == -EIO) {
			ath_dbg(common, XMIT, "Error processing tx status\n");
			break;
		}

		/* Process beacon completions separately */
		if (ts.qid == sc->beacon.beaconq) {
			sc->beacon.tx_processed = true;
			sc->beacon.tx_last = !(ts.ts_status & ATH9K_TXERR_MASK);
			continue;
		}

		txq = &sc->tx.txq[ts.qid];

		ath_txq_lock(sc, txq);

		TX_STAT_INC(txq->axq_qnum, txprocdesc);

		fifo_list = &txq->txq_fifo[txq->txq_tailidx];
		if (list_empty(fifo_list)) {
			ath_txq_unlock(sc, txq);
			return;
		}

		bf = list_first_entry(fifo_list, struct ath_buf, list);
		if (bf->bf_stale) {
			list_del(&bf->list);
			ath_tx_return_buffer(sc, bf);
			bf = list_first_entry(fifo_list, struct ath_buf, list);
		}

		lastbf = bf->bf_lastbf;

		INIT_LIST_HEAD(&bf_head);
		if (list_is_last(&lastbf->list, fifo_list)) {
			list_splice_tail_init(fifo_list, &bf_head);
			INCR(txq->txq_tailidx, ATH_TXFIFO_DEPTH);

			if (!list_empty(&txq->axq_q)) {
				struct list_head bf_q;

				INIT_LIST_HEAD(&bf_q);
				txq->axq_link = NULL;
				list_splice_tail_init(&txq->axq_q, &bf_q);
				ath_tx_txqaddbuf(sc, txq, &bf_q, true);
			}
		} else {
			lastbf->bf_stale = true;
			if (bf != lastbf)
				list_cut_position(&bf_head, fifo_list,
						  lastbf->list.prev);
		}

		ath_tx_process_buffer(sc, txq, &ts, bf, &bf_head);
		ath_txq_unlock_complete(sc, txq);
	}
}

/*****************/
/* Init, Cleanup */
/*****************/

static int ath_txstatus_setup(struct ath_softc *sc, int size)
{
	struct ath_descdma *dd = &sc->txsdma;
	u8 txs_len = sc->sc_ah->caps.txs_len;

	dd->dd_desc_len = size * txs_len;
	dd->dd_desc = dmam_alloc_coherent(sc->dev, dd->dd_desc_len,
					  &dd->dd_desc_paddr, GFP_KERNEL);
	if (!dd->dd_desc)
		return -ENOMEM;

	return 0;
}

static int ath_tx_edma_init(struct ath_softc *sc)
{
	int err;

	err = ath_txstatus_setup(sc, ATH_TXSTATUS_RING_SIZE);
	if (!err)
		ath9k_hw_setup_statusring(sc->sc_ah, sc->txsdma.dd_desc,
					  sc->txsdma.dd_desc_paddr,
					  ATH_TXSTATUS_RING_SIZE);

	return err;
}

int ath_tx_init(struct ath_softc *sc, int nbufs)
{
	struct ath_common *common = ath9k_hw_common(sc->sc_ah);
	int error = 0;

	spin_lock_init(&sc->tx.txbuflock);

	error = ath_descdma_setup(sc, &sc->tx.txdma, &sc->tx.txbuf,
				  "tx", nbufs, 1, 1);
	if (error != 0) {
		ath_err(common,
			"Failed to allocate tx descriptors: %d\n", error);
		return error;
	}

	error = ath_descdma_setup(sc, &sc->beacon.bdma, &sc->beacon.bbuf,
				  "beacon", ATH_BCBUF, 1, 1);
	if (error != 0) {
		ath_err(common,
			"Failed to allocate beacon descriptors: %d\n", error);
		return error;
	}

	INIT_DELAYED_WORK(&sc->tx_complete_work, ath_tx_complete_poll_work);

	if (sc->sc_ah->caps.hw_caps & ATH9K_HW_CAP_EDMA)
		error = ath_tx_edma_init(sc);

	return error;
}

void ath_tx_node_init(struct ath_softc *sc, struct ath_node *an)
{
	struct ath_atx_tid *tid;
	struct ath_atx_ac *ac;
	int tidno, acno;

	for (tidno = 0, tid = &an->tid[tidno];
	     tidno < IEEE80211_NUM_TIDS;
	     tidno++, tid++) {
		tid->an        = an;
		tid->tidno     = tidno;
		tid->seq_start = tid->seq_next = 0;
		tid->baw_size  = WME_MAX_BA;
		tid->baw_head  = tid->baw_tail = 0;
		tid->sched     = false;
		tid->paused    = false;
		tid->active	   = false;
		__skb_queue_head_init(&tid->buf_q);
		acno = TID_TO_WME_AC(tidno);
		tid->ac = &an->ac[acno];
<<<<<<< HEAD
		tid->state &= ~AGGR_ADDBA_COMPLETE;
		tid->state &= ~AGGR_ADDBA_PROGRESS;
		tid->stop_cb = false;
=======
>>>>>>> 45853507
	}

	for (acno = 0, ac = &an->ac[acno];
	     acno < IEEE80211_NUM_ACS; acno++, ac++) {
		ac->sched    = false;
		ac->txq = sc->tx.txq_map[acno];
		INIT_LIST_HEAD(&ac->tid_q);
	}
}

void ath_tx_node_cleanup(struct ath_softc *sc, struct ath_node *an)
{
	struct ath_atx_ac *ac;
	struct ath_atx_tid *tid;
	struct ath_txq *txq;
	int tidno;

	for (tidno = 0, tid = &an->tid[tidno];
	     tidno < IEEE80211_NUM_TIDS; tidno++, tid++) {

		ac = tid->ac;
		txq = ac->txq;

		ath_txq_lock(sc, txq);

		if (tid->sched) {
			list_del(&tid->list);
			tid->sched = false;
		}

		if (ac->sched) {
			list_del(&ac->list);
			tid->ac->sched = false;
		}

		ath_tid_drain(sc, txq, tid);
<<<<<<< HEAD
		ath_tx_clear_tid(sc, tid);
=======
		tid->active = false;
>>>>>>> 45853507

		ath_txq_unlock(sc, txq);
	}
}<|MERGE_RESOLUTION|>--- conflicted
+++ resolved
@@ -146,20 +146,7 @@
 			       ARRAY_SIZE(bf->rates));
 }
 
-static void ath_tx_clear_tid(struct ath_softc *sc, struct ath_atx_tid *tid)
-{
-	tid->state &= ~AGGR_ADDBA_COMPLETE;
-	tid->state &= ~AGGR_CLEANUP;
-	if (!tid->stop_cb)
-		return;
-
-	ieee80211_start_tx_ba_cb_irqsafe(tid->an->vif, tid->an->sta->addr,
-					 tid->tidno);
-	tid->stop_cb = false;
-}
-
-static void ath_tx_flush_tid(struct ath_softc *sc, struct ath_atx_tid *tid,
-			     bool flush_packets)
+static void ath_tx_flush_tid(struct ath_softc *sc, struct ath_atx_tid *tid)
 {
 	struct ath_txq *txq = tid->ac->txq;
 	struct sk_buff *skb;
@@ -176,15 +163,16 @@
 	while ((skb = __skb_dequeue(&tid->buf_q))) {
 		fi = get_frame_info(skb);
 		bf = fi->bf;
-		if (!bf && !flush_packets)
+
+		if (!bf) {
 			bf = ath_tx_setup_buffer(sc, txq, tid, skb);
-
-		if (!bf) {
-			ieee80211_free_txskb(sc->hw, skb);
-			continue;
-		}
-
-		if (fi->retries || flush_packets) {
+			if (!bf) {
+				ieee80211_free_txskb(sc->hw, skb);
+				continue;
+			}
+		}
+
+		if (fi->retries) {
 			list_add_tail(&bf->list, &bf_head);
 			ath_tx_update_baw(sc, tid, bf->bf_state.seqno);
 			ath_tx_complete_buf(sc, bf, txq, &bf_head, &ts, 0);
@@ -195,14 +183,7 @@
 		}
 	}
 
-<<<<<<< HEAD
-	if (tid->baw_head == tid->baw_tail)
-		ath_tx_clear_tid(sc, tid);
-
-	if (sendbar && !flush_packets) {
-=======
 	if (sendbar) {
->>>>>>> 45853507
 		ath_txq_unlock(sc, txq);
 		ath_send_bar(tid, tid->seq_start);
 		ath_txq_lock(sc, txq);
@@ -595,12 +576,6 @@
 		ath_txq_lock(sc, txq);
 	}
 
-<<<<<<< HEAD
-	if (tid->state & AGGR_CLEANUP)
-		ath_tx_flush_tid(sc, tid, false);
-
-=======
->>>>>>> 45853507
 	rcu_read_unlock();
 
 	if (needreset)
@@ -1255,53 +1230,17 @@
 	return 0;
 }
 
-bool ath_tx_aggr_stop(struct ath_softc *sc, struct ieee80211_sta *sta, u16 tid,
-		      bool flush)
+void ath_tx_aggr_stop(struct ath_softc *sc, struct ieee80211_sta *sta, u16 tid)
 {
 	struct ath_node *an = (struct ath_node *)sta->drv_priv;
 	struct ath_atx_tid *txtid = ATH_AN_2_TID(an, tid);
 	struct ath_txq *txq = txtid->ac->txq;
-	bool ret = !flush;
-
-	if (flush)
-		txtid->stop_cb = false;
-
-<<<<<<< HEAD
-	if (txtid->state & AGGR_CLEANUP)
-		return false;
-
-	if (!(txtid->state & AGGR_ADDBA_COMPLETE)) {
-		txtid->state &= ~AGGR_ADDBA_PROGRESS;
-		return ret;
-	}
-
-=======
->>>>>>> 45853507
+
 	ath_txq_lock(sc, txq);
 	txtid->active = false;
 	txtid->paused = true;
-<<<<<<< HEAD
-
-	/*
-	 * If frames are still being transmitted for this TID, they will be
-	 * cleaned up during tx completion. To prevent race conditions, this
-	 * TID can only be reused after all in-progress subframes have been
-	 * completed.
-	 */
-	if (txtid->baw_head != txtid->baw_tail) {
-		txtid->state |= AGGR_CLEANUP;
-		ret = false;
-		txtid->stop_cb = !flush;
-	} else {
-		txtid->state &= ~AGGR_ADDBA_COMPLETE;
-	}
-
-	ath_tx_flush_tid(sc, txtid, flush);
-=======
 	ath_tx_flush_tid(sc, txtid);
->>>>>>> 45853507
 	ath_txq_unlock_complete(sc, txq);
-	return ret;
 }
 
 void ath_tx_aggr_sleep(struct ieee80211_sta *sta, struct ath_softc *sc,
@@ -2439,12 +2378,6 @@
 		__skb_queue_head_init(&tid->buf_q);
 		acno = TID_TO_WME_AC(tidno);
 		tid->ac = &an->ac[acno];
-<<<<<<< HEAD
-		tid->state &= ~AGGR_ADDBA_COMPLETE;
-		tid->state &= ~AGGR_ADDBA_PROGRESS;
-		tid->stop_cb = false;
-=======
->>>>>>> 45853507
 	}
 
 	for (acno = 0, ac = &an->ac[acno];
@@ -2481,11 +2414,7 @@
 		}
 
 		ath_tid_drain(sc, txq, tid);
-<<<<<<< HEAD
-		ath_tx_clear_tid(sc, tid);
-=======
 		tid->active = false;
->>>>>>> 45853507
 
 		ath_txq_unlock(sc, txq);
 	}
