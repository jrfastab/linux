--- conflicted
+++ resolved
@@ -264,10 +264,7 @@
 config SPI_FSL_DSPI
 	tristate "Freescale DSPI controller"
 	select SPI_BITBANG
-<<<<<<< HEAD
-=======
 	depends on SOC_VF610 || COMPILE_TEST
->>>>>>> d8ec26d7
 	help
 	  This enables support for the Freescale DSPI controller in master
 	  mode. VF610 platform uses the controller.
@@ -373,11 +370,7 @@
 
 config SPI_RSPI
 	tristate "Renesas RSPI controller"
-<<<<<<< HEAD
-	depends on SUPERH && SH_DMAE_BASE
-=======
 	depends on (SUPERH || ARCH_SHMOBILE) && SH_DMAE_BASE
->>>>>>> d8ec26d7
 	help
 	  SPI driver for Renesas RSPI blocks.
 
