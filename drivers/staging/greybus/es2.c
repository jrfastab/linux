--- conflicted
+++ resolved
@@ -328,14 +328,9 @@
 
 	bulk_ep_set = cport_to_ep(es1, cport_id);
 	usb_fill_bulk_urb(urb, udev,
-<<<<<<< HEAD
 			  usb_sndbulkpipe(udev,
 					  es1->cport_out[bulk_ep_set].endpoint),
-			  buffer, buffer_size,
-=======
-			  usb_sndbulkpipe(udev, es1->cport_out_endpoint),
 			  message->buffer, buffer_size,
->>>>>>> 4bc1389d
 			  cport_out_callback, message);
 	retval = usb_submit_urb(urb, gfp_mask);
 	if (retval) {
